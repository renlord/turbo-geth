package core

import (
	"bytes"
	"encoding/binary"
	"errors"
	"fmt"
	"os"
	"time"

	"github.com/ledgerwatch/turbo-geth/common"
	"github.com/ledgerwatch/turbo-geth/common/changeset"
	"github.com/ledgerwatch/turbo-geth/common/dbutils"
	"github.com/ledgerwatch/turbo-geth/common/etl"
	"github.com/ledgerwatch/turbo-geth/ethdb"
	"github.com/ledgerwatch/turbo-geth/log"
)

func NewIndexGenerator(db ethdb.Database, quitCh <-chan struct{}) *IndexGenerator {
	return &IndexGenerator{
		db:               db,
		ChangeSetBufSize: 256 * 1024 * 1024,
		TempDir:          os.TempDir(),
		quitCh:           quitCh,
	}
}

type IndexGenerator struct {
	db               ethdb.Database
	ChangeSetBufSize int
	TempDir          string
	quitCh           <-chan struct{}
}

<<<<<<< HEAD
=======
var CSMapper = map[string]struct {
	IndexBucket   []byte
	WalkerAdapter func(v []byte) changeset.Walker
	KeySize       int
	Template      string
	New           func() *changeset.ChangeSet
	Encode        func(*changeset.ChangeSet) ([]byte, error)
}{
	string(dbutils.PlainAccountChangeSetBucket): {
		IndexBucket: dbutils.AccountsHistoryBucket,
		WalkerAdapter: func(v []byte) changeset.Walker {
			return changeset.AccountChangeSetPlainBytes(v)
		},
		KeySize:  common.AddressLength,
		Template: "acc-ind-",
		New:      changeset.NewAccountChangeSetPlain,
		Encode:   changeset.EncodeAccountsPlain,
	},
	string(dbutils.PlainStorageChangeSetBucket): {
		IndexBucket: dbutils.StorageHistoryBucket,
		WalkerAdapter: func(v []byte) changeset.Walker {
			return changeset.StorageChangeSetPlainBytes(v)
		},
		KeySize:  common.AddressLength + common.IncarnationLength + common.HashLength,
		Template: "st-ind-",
		New:      changeset.NewStorageChangeSetPlain,
		Encode:   changeset.EncodeStoragePlain,
	},
}
>>>>>>> 305f8aff

func (ig *IndexGenerator) GenerateIndex(startBlock, endBlock uint64, changeSetBucket []byte) error {
	v, ok := changeset.Mapper[string(changeSetBucket)]
	if !ok {
		return errors.New("unknown bucket type")
	}
	log.Debug("Index generation", "from", startBlock, "to", endBlock, "csbucket", string(changeSetBucket))
	if endBlock < startBlock && endBlock != 0 {
		return fmt.Errorf("generateIndex %s: endBlock %d smaller than startBlock %d", changeSetBucket, endBlock, startBlock)
	}
	t := time.Now()
	err := etl.Transform(ig.db, changeSetBucket,
		v.IndexBucket,
		os.TempDir(),
		getExtractFunc(v.WalkerAdapter),
		loadFunc,
		etl.TransformArgs{
			ExtractStartKey: dbutils.EncodeTimestamp(startBlock),
			ExtractEndKey:   dbutils.EncodeTimestamp(endBlock),
			FixedBits:       0,
			BufferType:      etl.SortableAppendBuffer,
			BufferSize:      ig.ChangeSetBufSize,
			Quit:            ig.quitCh,
		},
	)
	if err != nil {
		return err
	}

	log.Debug("Index generation successfully finished", "csbucket", string(changeSetBucket), "it took", time.Since(t))
	return nil
}

func (ig *IndexGenerator) Truncate(timestampTo uint64, changeSetBucket []byte) error {
	vv, ok := changeset.Mapper[string(changeSetBucket)]
	if !ok {
		return errors.New("unknown bucket type")
	}

	currentKey := dbutils.EncodeTimestamp(timestampTo)
	keys := make(map[string]struct{})
	err := ig.db.Walk(changeSetBucket, currentKey, 0, func(k, v []byte) (b bool, e error) {
		if err := common.Stopped(ig.quitCh); err != nil {
			return false, err
		}

		currentKey = common.CopyBytes(k)
		err := vv.WalkerAdapter(v).Walk(func(kk []byte, _ []byte) error {
			keys[string(common.CopyBytes(kk))] = struct{}{}
			return nil
		})
		if err != nil {
			return false, err
		}
		return true, nil
	})
	if err != nil {
		return err
	}

	historyEffects := make(map[string][]byte)
	keySize := vv.KeySize
	if bytes.Equal(dbutils.StorageChangeSetBucket, changeSetBucket) || bytes.Equal(dbutils.PlainStorageChangeSetBucket, changeSetBucket) {
		keySize -= 8
	}

	var startKey = make([]byte, keySize+8)

	for key := range keys {
		copy(startKey[:keySize], dbutils.CompositeKeyWithoutIncarnation([]byte(key)))

		binary.BigEndian.PutUint64(startKey[keySize:], timestampTo)
		if err := ig.db.Walk(vv.IndexBucket, startKey, 8*keySize, func(k, v []byte) (bool, error) {
			timestamp := binary.BigEndian.Uint64(k[keySize:]) // the last timestamp in the chunk
			kStr := string(common.CopyBytes(k))
			if timestamp > timestampTo {
				historyEffects[kStr] = nil
				// truncate the chunk
				index := dbutils.WrapHistoryIndex(v)
				index = index.TruncateGreater(timestampTo)
				if len(index) > 8 { // If the chunk is empty after truncation, it gets simply deleted
					// Truncated chunk becomes "the last chunk" with the timestamp 0xffff....ffff
					lastK := make([]byte, len(k))
					copy(lastK, k[:keySize])
					binary.BigEndian.PutUint64(lastK[keySize:], ^uint64(0))
					historyEffects[string(lastK)] = common.CopyBytes(index)
				}
			}
			return true, nil
		}); err != nil {
			return err
		}
	}

	for key, value := range historyEffects {
		if value == nil {
			if err := ig.db.Delete(vv.IndexBucket, []byte(key)); err != nil {
				return err
			}
		} else {
			if err := ig.db.Put(vv.IndexBucket, []byte(key), value); err != nil {
				return err
			}
		}
	}
	return nil
}

func (ig *IndexGenerator) DropIndex(bucket []byte) error {
	//todo add truncate to all db
	if bolt, ok := ig.db.(*ethdb.BoltDatabase); ok {
		log.Warn("Remove bucket", "bucket", string(bucket))
		err := bolt.ClearBuckets(bucket)
		if err != nil {
			return err
		}
		return nil
	}
	return errors.New("imposible to drop")
}

func loadFunc(k []byte, value []byte, state etl.State, next etl.LoadNextFunc) error {
	if len(value)%9 != 0 {
		log.Error("Value must be a multiple of 9", "ln", len(value), "k", common.Bytes2Hex(k))
		return errors.New("incorrect value")
	}
	k = common.CopyBytes(k)
	if len(k) >= 28 {
		binary.BigEndian.PutUint64(k[common.AddressLength:], ^binary.BigEndian.Uint64(k[common.AddressLength:]))
	}
	currentChunkKey := dbutils.IndexChunkKey(k, ^uint64(0))
	indexBytes, err1 := state.Get(currentChunkKey)
	if err1 != nil && !errors.Is(err1, ethdb.ErrKeyNotFound) {
		return fmt.Errorf("find chunk failed: %w", err1)
	}
	currentIndex := dbutils.WrapHistoryIndex(indexBytes)

	for i := 0; i < len(value); i += 9 {
		b := binary.BigEndian.Uint64(value[i:])
		vzero := value[i+8] == 1
		blockNr := b
		if err1 != nil && err1 != ethdb.ErrKeyNotFound {
			return fmt.Errorf("find chunk failed: %w", err1)
		}

		if dbutils.CheckNewIndexChunk(currentIndex, blockNr) {
			// Chunk overflow, need to write the "old" current chunk under its key derived from the last element
			indexKey, err3 := currentIndex.Key(k)
			if err3 != nil {
				return err3
			}
			// Flush the old chunk
			if err4 := next(k, indexKey, currentIndex); err4 != nil {
				return err4
			}
			// Start a new chunk
			currentIndex = dbutils.NewHistoryIndex()
		}
		currentIndex = currentIndex.Append(blockNr, vzero)
	}
	err := next(k, currentChunkKey, currentIndex)
	if err != nil {
		return err
	}

	return nil
}

func getExtractFunc(bytes2walker func([]byte) changeset.Walker) etl.ExtractFunc { //nolint
	return func(dbKey, dbValue []byte, next etl.ExtractNextFunc) error {
		blockNum, _ := dbutils.DecodeTimestamp(dbKey)
		return bytes2walker(dbValue).Walk(func(changesetKey, changesetValue []byte) error {
			key := common.CopyBytes(changesetKey)
			if len(key) >= 28 {
				binary.BigEndian.PutUint64(key[common.AddressLength:], ^binary.BigEndian.Uint64(key[common.AddressLength:]))
			}
			v := make([]byte, 9)
			binary.BigEndian.PutUint64(v, blockNum)
			if len(changesetValue) == 0 {
				v[8] = 1
			}
			return next(dbKey, key, v)
		})
	}
}<|MERGE_RESOLUTION|>--- conflicted
+++ resolved
@@ -32,38 +32,6 @@
 	quitCh           <-chan struct{}
 }
 
-<<<<<<< HEAD
-=======
-var CSMapper = map[string]struct {
-	IndexBucket   []byte
-	WalkerAdapter func(v []byte) changeset.Walker
-	KeySize       int
-	Template      string
-	New           func() *changeset.ChangeSet
-	Encode        func(*changeset.ChangeSet) ([]byte, error)
-}{
-	string(dbutils.PlainAccountChangeSetBucket): {
-		IndexBucket: dbutils.AccountsHistoryBucket,
-		WalkerAdapter: func(v []byte) changeset.Walker {
-			return changeset.AccountChangeSetPlainBytes(v)
-		},
-		KeySize:  common.AddressLength,
-		Template: "acc-ind-",
-		New:      changeset.NewAccountChangeSetPlain,
-		Encode:   changeset.EncodeAccountsPlain,
-	},
-	string(dbutils.PlainStorageChangeSetBucket): {
-		IndexBucket: dbutils.StorageHistoryBucket,
-		WalkerAdapter: func(v []byte) changeset.Walker {
-			return changeset.StorageChangeSetPlainBytes(v)
-		},
-		KeySize:  common.AddressLength + common.IncarnationLength + common.HashLength,
-		Template: "st-ind-",
-		New:      changeset.NewStorageChangeSetPlain,
-		Encode:   changeset.EncodeStoragePlain,
-	},
-}
->>>>>>> 305f8aff
 
 func (ig *IndexGenerator) GenerateIndex(startBlock, endBlock uint64, changeSetBucket []byte) error {
 	v, ok := changeset.Mapper[string(changeSetBucket)]
