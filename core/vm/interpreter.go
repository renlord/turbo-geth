// Copyright 2014 The go-ethereum Authors
// This file is part of the go-ethereum library.
//
// The go-ethereum library is free software: you can redistribute it and/or modify
// it under the terms of the GNU Lesser General Public License as published by
// the Free Software Foundation, either version 3 of the License, or
// (at your option) any later version.
//
// The go-ethereum library is distributed in the hope that it will be useful,
// but WITHOUT ANY WARRANTY; without even the implied warranty of
// MERCHANTABILITY or FITNESS FOR A PARTICULAR PURPOSE. See the
// GNU Lesser General Public License for more details.
//
// You should have received a copy of the GNU Lesser General Public License
// along with the go-ethereum library. If not, see <http://www.gnu.org/licenses/>.

package vm

import (
	"hash"
	"sync/atomic"

	"github.com/ledgerwatch/turbo-geth/common"
	"github.com/ledgerwatch/turbo-geth/common/math"
	"github.com/ledgerwatch/turbo-geth/common/pool"
	"github.com/ledgerwatch/turbo-geth/core/vm/stack"
	"github.com/ledgerwatch/turbo-geth/log"
)

// Config are the configuration options for the Interpreter
type Config struct {
	Debug                   bool   // Enables debugging
	Tracer                  Tracer // Opcode logger
	NoRecursion             bool   // Disables call, callcode, delegate call and create
	EnablePreimageRecording bool   // Enables recording of SHA3/keccak preimages

	EWASMInterpreter string // External EWASM interpreter options
	EVMInterpreter   string // External EVM interpreter options

	ExtraEips []int // Additional EIPS that are to be enabled
	Dests     *JumpDests
}

// Interpreter is used to run Ethereum based contracts and will utilise the
// passed environment to query external sources for state information.
// The Interpreter will run the byte code VM based on the passed
// configuration.
type Interpreter interface {
	// Run loops and evaluates the contract's code with the given input data and returns
	// the return byte-slice and an error if one occurred.
	Run(contract *Contract, input []byte, static bool) ([]byte, error)
	// CanRun tells if the contract, passed as an argument, can be
	// run by the current interpreter. This is meant so that the
	// caller can do something like:
	//
	// ```golang
	// for _, interpreter := range interpreters {
	//   if interpreter.CanRun(contract.code) {
	//     interpreter.Run(contract.code, input)
	//   }
	// }
	// ```
	CanRun([]byte) bool
}

// callCtx contains the things that are per-call, such as stack and memory,
// but not transients like pc and gas
type callCtx struct {
	memory   *Memory
	stack    *stack.Stack
	contract *Contract
}

// keccakState wraps sha3.state. In addition to the usual hash methods, it also supports
// Read to get a variable amount of data from the hash state. Read is faster than Sum
// because it doesn't copy the internal state, but also modifies the internal state.
type keccakState interface {
	hash.Hash
	Read([]byte) (int, error)
}

// EVMInterpreter represents an EVM interpreter
type EVMInterpreter struct {
	evm *EVM
	cfg Config

	jt *JumpTable // EVM instruction table

	hasher    keccakState // Keccak256 hasher instance shared across opcodes
	hasherBuf common.Hash // Keccak256 hasher result array shared across opcodes

	readOnly   bool   // Whether to throw on stateful modifications
	returnData []byte // Last CALL's return data for subsequent reuse
}

// NewEVMInterpreter returns a new instance of the Interpreter.
func NewEVMInterpreter(evm *EVM, cfg Config) *EVMInterpreter {
	var jt *JumpTable
	switch {
	case evm.chainRules.IsIstanbul:
		jt = &istanbulInstructionSet
	case evm.chainRules.IsConstantinople:
		jt = &constantinopleInstructionSet
	case evm.chainRules.IsByzantium:
		jt = &byzantiumInstructionSet
	case evm.chainRules.IsEIP158:
		jt = &spuriousDragonInstructionSet
	case evm.chainRules.IsEIP150:
		jt = &tangerineWhistleInstructionSet
	case evm.chainRules.IsHomestead:
		jt = &homesteadInstructionSet
	default:
		jt = &frontierInstructionSet
	}
	if len(cfg.ExtraEips) > 0 {
		jtCopy := *jt
		for i, eip := range cfg.ExtraEips {
			if err := EnableEIP(eip, &jtCopy); err != nil {
				// Disable it, so caller can check if it's activated or not
				cfg.ExtraEips = append(cfg.ExtraEips[:i], cfg.ExtraEips[i+1:]...)
				log.Error("EIP activation failed", "eip", eip, "error", err)
			}
		}
		jt = &jtCopy
	}

	return &EVMInterpreter{
		evm: evm,
		cfg: cfg,
		jt:  jt,
	}
}

// Run loops and evaluates the contract's code with the given input data and returns
// the return byte-slice and an error if one occurred.
//
// It's important to note that any errors returned by the interpreter should be
// considered a revert-and-consume-all-gas operation except for
// ErrExecutionReverted which means revert-and-keep-gas-left.
func (in *EVMInterpreter) Run(contract *Contract, input []byte, readOnly bool) (ret []byte, err error) {
	// Increment the call depth which is restricted to 1024
	in.evm.depth++
	defer func() { in.evm.depth-- }()

	// Make sure the readOnly is only set if we aren't in readOnly yet.
	// This makes also sure that the readOnly flag isn't removed for child calls.
	if readOnly && !in.readOnly {
		in.readOnly = true
		defer func() { in.readOnly = false }()
	}

	// Reset the previous call's return data. It's unimportant to preserve the old buffer
	// as every returning call will return new data anyway.
	in.returnData = nil

	// Don't bother with the execution if there's no code.
	if len(contract.Code) == 0 {
		return nil, nil
	}

	var (
		op          OpCode        // current opcode
		mem         = NewMemory() // bound memory
		locStack    = pool.StackPool.Get()
		callContext = &callCtx{
			memory:   mem,
			stack:    locStack,
			contract: contract,
		}
		// For optimisation reason we're using uint64 as the program counter.
		// It's theoretically possible to go above 2^64. The YP defines the PC
		// to be uint256. Practically much less so feasible.
		pc   = uint64(0) // program counter
		cost uint64
		// copies used by tracer
		pcCopy  uint64 // needed for the deferred Tracer
		gasCopy uint64 // for Tracer to log gas remaining before execution
		logged  bool   // deferred Tracer should ignore already logged steps
		res     []byte // result of the opcode execution function
	)
	defer pool.StackPool.Put(locStack)
	contract.Input = input

	if in.cfg.Debug {
		defer func() {
			if err != nil {
				if !logged {
<<<<<<< HEAD
					_ = in.cfg.Tracer.CaptureState(in.evm, pcCopy, op, gasCopy, cost, mem, stack, contract, in.evm.depth, err)
				} else {
					_ = in.cfg.Tracer.CaptureFault(in.evm, pcCopy, op, gasCopy, cost, mem, stack, contract, in.evm.depth, err)
=======
					_ = in.cfg.Tracer.CaptureState(in.evm, pcCopy, op, gasCopy, cost, mem, locStack, contract, in.evm.depth, err)
				} else {
					_ = in.cfg.Tracer.CaptureFault(in.evm, pcCopy, op, gasCopy, cost, mem, locStack, contract, in.evm.depth, err)
>>>>>>> 199ede36
				}
			}
		}()
	}
	// The Interpreter main run loop (contextual). This loop runs until either an
	// explicit STOP, RETURN or SELFDESTRUCT is executed, an error occurred during
	// the execution of one of the operations or until the done flag is set by the
	// parent context.
	steps := 0
	for {
		steps++
		if steps%1000 == 0 && atomic.LoadInt32(&in.evm.abort) != 0 {
			break
		}
		if in.cfg.Debug {
			// Capture pre-execution values for tracing.
			logged, pcCopy, gasCopy = false, pc, contract.Gas
		}

		// Get the operation from the jump table and validate the stack to ensure there are
		// enough stack items available to perform the operation.
		op = contract.GetOp(pc)
		operation := &in.jt[op]

		if !operation.valid {
			return nil, &ErrInvalidOpCode{opcode: op}
		}
		// Validate stack
		if sLen := locStack.Len(); sLen < operation.minStack {
			return nil, &ErrStackUnderflow{stackLen: sLen, required: operation.minStack}
		} else if sLen > operation.maxStack {
			return nil, &ErrStackOverflow{stackLen: sLen, limit: operation.maxStack}
		}
		// If the operation is valid, enforce and write restrictions
		if in.readOnly && in.evm.chainRules.IsByzantium {
			// If the interpreter is operating in readonly mode, make sure no
			// state-modifying operation is performed. The 3rd stack item
			// for a call operation is the value. Transferring value from one
			// account to the others means the state is modified and should also
			// return with an error.
			if operation.writes || (op == CALL && locStack.Back(2).Sign() != 0) {
				return nil, ErrWriteProtection
			}
		}
		// Static portion of gas
		cost = operation.constantGas // For tracing
		if !contract.UseGas(operation.constantGas) {
			return nil, ErrOutOfGas
		}

		var memorySize uint64
		// calculate the new memory size and expand the memory to fit
		// the operation
		// Memory check needs to be done prior to evaluating the dynamic gas portion,
		// to detect calculation overflows
		if operation.memorySize != nil {
			memSize, overflow := operation.memorySize(locStack)
			if overflow {
				return nil, ErrGasUintOverflow
			}
			// memory is expanded in words of 32 bytes. Gas
			// is also calculated in words.
			if memorySize, overflow = math.SafeMul(toWordSize(memSize), 32); overflow {
				return nil, ErrGasUintOverflow
			}
		}
		// Dynamic portion of gas
		// consume the gas and return an error if not enough gas is available.
		// cost is explicitly set so that the capture state defer method can get the proper cost
		if operation.dynamicGas != nil {
			var dynamicCost uint64
			dynamicCost, err = operation.dynamicGas(in.evm, contract, locStack, mem, memorySize)
			cost += dynamicCost // total cost, for debug tracing
			if err != nil || !contract.UseGas(dynamicCost) {
				return nil, ErrOutOfGas
			}
		}
		if memorySize > 0 {
			mem.Resize(memorySize)
		}

		if in.cfg.Debug {
<<<<<<< HEAD
			_ = in.cfg.Tracer.CaptureState(in.evm, pc, op, gasCopy, cost, mem, stack, contract, in.evm.depth, err)
=======
			_ = in.cfg.Tracer.CaptureState(in.evm, pc, op, gasCopy, cost, mem, locStack, contract, in.evm.depth, err)
>>>>>>> 199ede36
			logged = true
		}

		// execute the operation
		res, err = operation.execute(&pc, in, callContext)

		// if the operation clears the return data (e.g. it has returning data)
		// set the last return to the result of the operation.
		if operation.returns {
			in.returnData = res
		}

		switch {
		case err != nil:
			return nil, err
		case operation.reverts:
			return res, ErrExecutionReverted
		case operation.halts:
			return res, nil
		case !operation.jumps:
			pc++
		}
	}
	return nil, nil
}

// CanRun tells if the contract, passed as an argument, can be
// run by the current interpreter.
func (in *EVMInterpreter) CanRun(code []byte) bool {
	return true
}<|MERGE_RESOLUTION|>--- conflicted
+++ resolved
@@ -185,15 +185,9 @@
 		defer func() {
 			if err != nil {
 				if !logged {
-<<<<<<< HEAD
-					_ = in.cfg.Tracer.CaptureState(in.evm, pcCopy, op, gasCopy, cost, mem, stack, contract, in.evm.depth, err)
-				} else {
-					_ = in.cfg.Tracer.CaptureFault(in.evm, pcCopy, op, gasCopy, cost, mem, stack, contract, in.evm.depth, err)
-=======
 					_ = in.cfg.Tracer.CaptureState(in.evm, pcCopy, op, gasCopy, cost, mem, locStack, contract, in.evm.depth, err)
 				} else {
 					_ = in.cfg.Tracer.CaptureFault(in.evm, pcCopy, op, gasCopy, cost, mem, locStack, contract, in.evm.depth, err)
->>>>>>> 199ede36
 				}
 			}
 		}()
@@ -276,11 +270,7 @@
 		}
 
 		if in.cfg.Debug {
-<<<<<<< HEAD
-			_ = in.cfg.Tracer.CaptureState(in.evm, pc, op, gasCopy, cost, mem, stack, contract, in.evm.depth, err)
-=======
 			_ = in.cfg.Tracer.CaptureState(in.evm, pc, op, gasCopy, cost, mem, locStack, contract, in.evm.depth, err)
->>>>>>> 199ede36
 			logged = true
 		}
 
